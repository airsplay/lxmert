--- conflicted
+++ resolved
@@ -257,13 +257,9 @@
         """Serializes this instance to a JSON string."""
         return json.dumps(self.to_dict(), indent=2, sort_keys=True) + "\n"
 
-<<<<<<< HEAD
+
 BertLayerNorm = torch.nn.LayerNorm
-=======
-
-BertLayerNorm = torch.nn.LayerNorm
-
->>>>>>> 030e64f4
+
 
 class BertEmbeddings(nn.Module):
     """Construct the embeddings from word, position and token_type embeddings.
